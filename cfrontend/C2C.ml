(* *********************************************************************)
(*                                                                     *)
(*              The Compcert verified compiler                         *)
(*                                                                     *)
(*          Xavier Leroy, INRIA Paris-Rocquencourt                     *)
(*                                                                     *)
(*  Copyright Institut National de Recherche en Informatique et en     *)
(*  Automatique.  All rights reserved.  This file is distributed       *)
(*  under the terms of the GNU General Public License as published by  *)
(*  the Free Software Foundation, either version 2 of the License, or  *)
(*  (at your option) any later version.  This file is also distributed *)
(*  under the terms of the INRIA Non-Commercial License Agreement.     *)
(*                                                                     *)
(* *********************************************************************)

open Printf

open C
open Env
open Builtins

open Camlcoq
open AST
open Values
open !Ctypes
open !Cop
open !Csyntax
open !Initializers
open Floats

(** ** Extracting information about global variables from their atom *)

(** Record useful information about global variables and functions,
  and associate it with the corresponding atoms. *)

type atom_info =
  { a_storage: C.storage;              (* storage class *)
    a_alignment: int option;           (* alignment *)
    a_sections: Sections.section_name list; (* in which section to put it *)
      (* 1 section for data, 3 sections (code/lit/jumptbl) for functions *)
    a_access: Sections.access_mode;    (* access mode, e.g. small data area *)
    a_inline: bool;                    (* function declared inline? *)
    a_loc: location                    (* source location *)
}

let decl_atom : (AST.ident, atom_info) Hashtbl.t = Hashtbl.create 103

let atom_is_static a =
  try
    let i = Hashtbl.find decl_atom a in
    (* inline functions can remain in generated code, but should not
       be global, unless explicitly marked "extern" *)
    match i.a_storage with
    | C.Storage_default -> i.a_inline
    | C.Storage_extern -> false
    | C.Storage_static -> true
    | C.Storage_register -> false (* should not happen *)
  with Not_found ->
    false

let atom_is_extern a =
  try
    (Hashtbl.find decl_atom a).a_storage = C.Storage_extern
  with Not_found ->
    false

let atom_alignof a =
  try
    (Hashtbl.find decl_atom a).a_alignment
  with Not_found ->
    None

let atom_sections a =
  try
    (Hashtbl.find decl_atom a).a_sections
  with Not_found ->
    []

let atom_is_small_data a ofs =
  try
    (Hashtbl.find decl_atom a).a_access = Sections.Access_near
  with Not_found ->
    false

let atom_is_rel_data a ofs =
  try
    (Hashtbl.find decl_atom a).a_access = Sections.Access_far
  with Not_found ->
    false

let atom_is_inline a =
  try
    (Hashtbl.find decl_atom a).a_inline
  with Not_found ->
    false

let atom_location a =
  try
    (Hashtbl.find decl_atom a).a_loc
  with Not_found ->
    Cutil.no_loc

(** The current environment of composite definitions *)

let comp_env : composite_env ref = ref Maps.PTree.empty

(** Hooks -- overriden in machine-dependent CPragmas module *)

let process_pragma_hook = ref (fun (_: string) -> false)

(** ** Error handling *)

let currentLocation = ref Cutil.no_loc

let updateLoc l = currentLocation := l

let error msg =
  Cerrors.error !currentLocation "%s" msg

let unsupported msg =
  Cerrors.error !currentLocation "unsupported feature: %s"  msg

let warning t msg =
  Cerrors.warning !currentLocation t msg

let string_of_errmsg msg =
  let string_of_err = function
  | Errors.MSG s -> camlstring_of_coqstring s
  | Errors.CTX i -> extern_atom i
  | Errors.POS i -> Z.to_string (Z.Zpos i)
  in String.concat "" (List.map string_of_err msg)

(** ** The builtin environment *)

let builtins_generic = {
  typedefs = [];
  functions = [
    (* Floating-point absolute value *)
    "__builtin_fabs",
      (TFloat(FDouble, []), [TFloat(FDouble, [])], false);
    (* Block copy *)
    "__builtin_memcpy_aligned",
         (TVoid [],
           [TPtr(TVoid [], []);
            TPtr(TVoid [AConst], []);
            TInt(IUInt, []);
            TInt(IUInt, [])],
          false);
    (* Annotations *)
    "__builtin_annot",
        (TVoid [],
          [TPtr(TInt(IChar, [AConst]), [])],
          true);
    "__builtin_annot_intval",
        (TInt(IInt, []),
          [TPtr(TInt(IChar, [AConst]), []); TInt(IInt, [])],
          false);
    (* Software memory barrier *)
    "__builtin_membar",
        (TVoid [],
          [],
          false);
    (* Variable arguments *)
(* va_start(ap,n)
      (preprocessing) --> __builtin_va_start(ap, arg)
      (elaboration)   --> __builtin_va_start(ap) *)
    "__builtin_va_start",
        (TVoid [],
          [TPtr(TVoid [], [])],
          false);
(* va_arg(ap, ty)
      (preprocessing) --> __builtin_va_arg(ap, ty)
      (parsing)       --> __builtin_va_arg(ap, sizeof(ty)) *)
    "__builtin_va_arg",
        (TVoid [],
          [TPtr(TVoid [], []); TInt(IUInt, [])],
          false);
    "__builtin_va_copy",
        (TVoid [],
          [TPtr(TVoid [], []); TPtr(TVoid [], [])],
          false);
    "__builtin_va_end",
        (TVoid [],
          [TPtr(TVoid [], [])],
          false);
    "__compcert_va_int32",
        (TInt(IUInt, []),
          [TPtr(TVoid [], [])],
          false);
    "__compcert_va_int64",
        (TInt(IULongLong, []),
          [TPtr(TVoid [], [])],
          false);
    "__compcert_va_float64",
        (TFloat(FDouble, []),
          [TPtr(TVoid [], [])],
          false);
    "__compcert_va_composite",
        (TPtr(TVoid [], []),
          [TPtr(TVoid [], []); TInt(IUInt, [])],
          false);
  (* Helper functions for int64 arithmetic *)
    "__i64_dtos",
        (TInt(ILongLong, []),
         [TFloat(FDouble, [])],
         false);
    "__i64_dtou",
        (TInt(IULongLong, []),
         [TFloat(FDouble, [])],
         false);
    "__i64_stod",
        (TFloat(FDouble, []),
         [TInt(ILongLong, [])],
         false);
    "__i64_utod",
        (TFloat(FDouble, []),
         [TInt(IULongLong, [])],
         false);
    "__i64_stof",
        (TFloat(FFloat, []),
         [TInt(ILongLong, [])],
         false);
    "__i64_utof",
        (TFloat(FFloat, []),
         [TInt(IULongLong, [])],
         false);
    "__i64_sdiv",
        (TInt(ILongLong, []),
         [TInt(ILongLong, []); TInt(ILongLong, [])],
         false);
    "__i64_udiv",
        (TInt(IULongLong, []),
         [TInt(IULongLong, []); TInt(IULongLong, [])],
         false);
    "__i64_smod",
        (TInt(ILongLong, []),
         [TInt(ILongLong, []); TInt(ILongLong, [])],
         false);
    "__i64_umod",
        (TInt(IULongLong, []),
         [TInt(IULongLong, []); TInt(IULongLong, [])],
         false);
    "__i64_shl",
        (TInt(ILongLong, []),
         [TInt(ILongLong, []); TInt(IInt, [])],
         false);
    "__i64_shr",
        (TInt(IULongLong, []),
         [TInt(IULongLong, []); TInt(IInt, [])],
         false);
    "__i64_sar",
        (TInt(ILongLong, []),
         [TInt(ILongLong, []); TInt(IInt, [])],
         false)
  ]
}

(* Add processor-dependent builtins *)

let builtins =
  { typedefs = builtins_generic.typedefs @ CBuiltins.builtins.typedefs;
    functions = builtins_generic.functions @ CBuiltins.builtins.functions }

(** ** Functions used to handle string literals *)

let stringNum = ref 0   (* number of next global for string literals *)
let stringTable : (string, AST.ident) Hashtbl.t = Hashtbl.create 47
let wstringTable : (int64 list, AST.ident) Hashtbl.t = Hashtbl.create 47

let name_for_string_literal s =
  try
    Hashtbl.find stringTable s
  with Not_found ->
    incr stringNum;
    let name = Printf.sprintf "__stringlit_%d" !stringNum in
    let id = intern_string name in
    Hashtbl.add decl_atom id
      { a_storage = C.Storage_static;
        a_alignment = Some 1;
        a_sections = [Sections.for_stringlit()];
        a_access = Sections.Access_default;
        a_inline = false;
        a_loc = Cutil.no_loc };
    Hashtbl.add stringTable s id;
    id

let typeStringLiteral s =
  let sg = if Machine.((!config).char_signed) then Signed else Unsigned in
  Tarray(Tint(I8, sg, noattr), Z.of_uint (String.length s + 1), noattr)

let global_for_string s id =
  let init = ref [] in
  let add_char c =
    init := AST.Init_int8(Z.of_uint(Char.code c)) :: !init in
  add_char '\000';
  for i = String.length s - 1 downto 0 do add_char s.[i] done;
  (id, Gvar {gvar_info = typeStringLiteral s; gvar_init = !init;
             gvar_readonly = true; gvar_volatile = false})

let name_for_wide_string_literal s =
  try
    Hashtbl.find wstringTable s
  with Not_found ->
    incr stringNum;
    let name = Printf.sprintf "__stringlit_%d" !stringNum in
    let id = intern_string name in
    Hashtbl.add decl_atom id
      { a_storage = C.Storage_static;
        a_alignment = Some Machine.((!config).sizeof_wchar);
        a_sections = [Sections.for_stringlit()];
        a_access = Sections.Access_default;
        a_inline = false;
        a_loc = Cutil.no_loc };
    Hashtbl.add wstringTable s id;
    id

let typeWideStringLiteral s =
  let sz =
    match Machine.((!config).sizeof_wchar) with
    | 2 -> I16
    | 4 -> I32
    | _ -> assert false in
  let sg =
    if Machine.((!config).wchar_signed) then Signed else Unsigned in
  Tarray(Tint(sz, sg, noattr), Z.of_uint (List.length s + 1), noattr)

let global_for_wide_string s id =
  let init = ref [] in
  let init_of_char =
    match Machine.((!config).sizeof_wchar) with
    | 2 -> (fun z -> AST.Init_int16 z)
    | 4 -> (fun z -> AST.Init_int32 z)
    | _ -> assert false in
  let add_char c =
    init := init_of_char(Z.of_uint64 c) :: !init in
  List.iter add_char s;
  add_char 0L;
  (id, Gvar {gvar_info = typeWideStringLiteral s; gvar_init = List.rev !init;
             gvar_readonly = true; gvar_volatile = false})

let globals_for_strings globs =
  let globs1 =
    Hashtbl.fold
      (fun s id l -> global_for_wide_string s id :: l)
      wstringTable globs in
  let globs2 =
    Hashtbl.fold
      (fun s id l -> global_for_string s id :: l)
      stringTable globs1 in
  globs2

(** ** Handling of inlined memcpy functions *)

let make_builtin_memcpy args =
  match args with
  | Econs(dst, Econs(src, Econs(sz, Econs(al, Enil)))) ->
      let sz1 =
        match Initializers.constval !comp_env sz with
        | Errors.OK(Vint n) -> n
        | _ -> error "argument 3 of of '__builtin_memcpy_aligned' must be a constant"; Integers.Int.zero in
      let al1 =
        match Initializers.constval !comp_env al with
        | Errors.OK(Vint n) -> n
        | _ -> error "argument 4 of of '__builtin_memcpy_aligned' must be a constant"; Integers.Int.one in
      (* to check: sz1 > 0, al1 divides sz1, al1 = 1|2|4|8 *)
      (* Issue #28: must decay array types to pointer types *)
      Ebuiltin(EF_memcpy(sz1, al1),
               Tcons(typeconv(typeof dst),
                     Tcons(typeconv(typeof src), Tnil)),
               Econs(dst, Econs(src, Enil)), Tvoid)
  | _ ->
    assert false

(** ** Translation of [va_arg] for variadic functions. *)

let va_list_ptr e =
  if not CBuiltins.va_list_scalar then e else
    match e with
    | Evalof(e', _) -> Eaddrof(e', Tpointer(typeof e, noattr))
    | _             -> error "bad use of a va_list object"; e

let make_builtin_va_arg_by_val helper ty ty_ret arg =
  let ty_fun =
    Tfunction(Tcons(Tpointer(Tvoid, noattr), Tnil), ty_ret, cc_default) in
  Ecast
    (Ecall(Evalof(Evar(intern_string helper, ty_fun), ty_fun),
           Econs(va_list_ptr arg, Enil),
           ty_ret),
     ty)

let make_builtin_va_arg_by_ref helper ty arg =
  let ty_fun =
    Tfunction(Tcons(Tpointer(Tvoid, noattr), Tnil),
              Tpointer(Tvoid, noattr), cc_default) in
  let ty_ptr =
    Tpointer(ty, noattr) in
  let call =
    Ecall(Evalof(Evar(intern_string helper, ty_fun), ty_fun),
          Econs(va_list_ptr arg,
                Econs(Esizeof(ty, Tint(I32, Unsigned, noattr)), Enil)),
          Tpointer(Tvoid, noattr)) in
  Evalof(Ederef(Ecast(call, ty_ptr), ty), ty)

let make_builtin_va_arg env ty e =
  match ty with
  | Ctypes.Tint _ | Tpointer _ ->
      make_builtin_va_arg_by_val
        "__compcert_va_int32" ty (Tint(I32, Unsigned, noattr)) e
  | Tlong _ ->
      make_builtin_va_arg_by_val
        "__compcert_va_int64" ty (Tlong(Unsigned, noattr)) e
  | Tfloat _ ->
      make_builtin_va_arg_by_val
        "__compcert_va_float64" ty (Tfloat(F64, noattr)) e
  | Tstruct _ | Tunion _ ->
      make_builtin_va_arg_by_ref
        "__compcert_va_composite" ty e
  | _ ->
      unsupported "va_arg at this type";
      Eval(Vint(coqint_of_camlint 0l), type_int32s)

(** ** Translation functions *)

(** Constants *)

let convertInt n = coqint_of_camlint(Int64.to_int32 n)

(** Attributes *)

let rec log2 n = if n = 1 then 0 else 1 + log2 (n lsr 1)

let convertAttr a =
  { attr_volatile = List.mem AVolatile a;
    attr_alignas =
      let n = Cutil.alignas_attribute a in
      if n > 0 then Some (N.of_int (log2 n)) else None }

let convertCallconv va unproto attr =
  let sr =
    Cutil.find_custom_attributes ["structreturn"; "__structreturn"] attr in
  { cc_vararg = va; cc_unproto = unproto; cc_structret = sr <> [] }

(** Types *)

let convertIkind = function
  | C.IBool -> (Unsigned, Ctypes.IBool)
  | C.IChar -> ((if (!Machine.config).Machine.char_signed
                 then Signed else Unsigned), I8)
  | C.ISChar -> (Signed, I8)
  | C.IUChar -> (Unsigned, I8)
  | C.IInt -> (Signed, I32)
  | C.IUInt -> (Unsigned, I32)
  | C.IShort -> (Signed, I16)
  | C.IUShort -> (Unsigned, I16)
  | C.ILong -> (Signed, I32)
  | C.IULong -> (Unsigned, I32)
  (* Special-cased in convertTyp below *)
  | C.ILongLong | C.IULongLong -> assert false

let convertFkind = function
  | C.FFloat -> F32
  | C.FDouble -> F64
  | C.FLongDouble ->
      if not !Clflags.option_flongdouble then unsupported "'long double' type";
      F64

let checkFunctionType env tres targs =
  if not !Clflags.option_fstruct_passing then begin
    if Cutil.is_composite_type env tres then
      unsupported "function returning a struct or union (consider adding option -fstruct-passing)";
    begin match targs with
    | None -> ()
    | Some l ->
        List.iter
          (fun (id, ty) ->
            if Cutil.is_composite_type env ty then
              unsupported "function parameter of struct or union type (consider adding option -fstruct-passing)")
          l
    end
  end

let rec convertTyp env t =
  match t with
  | C.TVoid a -> Tvoid
  | C.TInt(C.ILongLong, a) ->
      Tlong(Signed, convertAttr a)
  | C.TInt(C.IULongLong, a) ->
      Tlong(Unsigned, convertAttr a)
  | C.TInt(ik, a) ->
      let (sg, sz) = convertIkind ik in Tint(sz, sg, convertAttr a)
  | C.TFloat(fk, a) ->
      Tfloat(convertFkind fk, convertAttr a)
  | C.TPtr(ty, a) ->
      Tpointer(convertTyp env ty, convertAttr a)
  | C.TArray(ty, None, a) ->
      (* Cparser verified that the type ty[] occurs only in
         contexts that are safe for Clight, so just treat as ty[0]. *)
      (* warning "array type of unspecified size"; *)
      Tarray(convertTyp env ty, coqint_of_camlint 0l, convertAttr a)
  | C.TArray(ty, Some sz, a) ->
      Tarray(convertTyp env ty, convertInt sz, convertAttr a)
  | C.TFun(tres, targs, va, a) ->
      checkFunctionType env tres targs;
      Tfunction(begin match targs with
                | None -> Tnil
                | Some tl -> convertParams env tl
                end,
                convertTyp env tres,
                convertCallconv va (targs = None) a)
  | C.TNamed _ ->
      convertTyp env (Cutil.unroll env t)
  | C.TStruct(id, a) ->
      Tstruct(intern_string id.name, convertAttr a)
  | C.TUnion(id, a) ->
      Tunion(intern_string id.name, convertAttr a)
  | C.TEnum(id, a) ->
      let (sg, sz) = convertIkind Cutil.enum_ikind in
      Tint(sz, sg, convertAttr a)

and convertParams env = function
    | [] -> Tnil
    | (id, ty) :: rem -> Tcons(convertTyp env ty, convertParams env rem)

let rec convertTypArgs env tl el =
  match tl, el with
  | _, [] -> Tnil
  | [], e1 :: el ->
      Tcons(convertTyp env (Cutil.default_argument_conversion env e1.etyp),
            convertTypArgs env [] el)
  | (id, t1) :: tl, e1 :: el ->
      Tcons(convertTyp env t1, convertTypArgs env tl el)

let convertField env f =
  if f.fld_bitfield <> None then
    unsupported "bit field in struct or union (consider adding option -fbitfields)";
  (intern_string f.fld_name, convertTyp env f.fld_typ)

let convertCompositedef env su id attr members =
  let t = match su with
  | C.Struct ->
      let layout = Cutil.struct_layout env members in
      List.iter (fun (a,b) -> Debug.set_member_offset id a b) layout;
      TStruct (id,attr)
  | C.Union -> TUnion (id,attr) in
  Debug.set_composite_size id su (Cutil.sizeof env t);
  Composite(intern_string id.name,
            begin match su with C.Struct -> Struct | C.Union -> Union end,
            List.map (convertField env) members,
            convertAttr attr)

let rec projFunType env ty =
  match Cutil.unroll env ty with
  | TFun(res, args, vararg, attr) -> Some(res, args, vararg)
  | TPtr(ty', attr) -> projFunType env ty'
  | _ -> None

let string_of_type ty =
  let b = Buffer.create 20 in
  let fb = Format.formatter_of_buffer b in
  Cprint.typ fb ty;
  Format.pp_print_flush fb ();
  Buffer.contents b

let is_longlong env ty =
  match Cutil.unroll env ty with
  | C.TInt((C.ILongLong|C.IULongLong), _) -> true
  | _ -> false

(** Floating point constants *)

let z_of_str hex str fst =
  let res = ref Z.Z0 in
  let base = if hex then 16 else 10 in
  for i = fst to String.length str - 1 do
    let d = int_of_char str.[i] in
    let d =
      if hex && d >= int_of_char 'a' && d <= int_of_char 'f' then
	d - int_of_char 'a' + 10
      else if hex && d >= int_of_char 'A' && d <= int_of_char 'F' then
	d - int_of_char 'A' + 10
      else
	d - int_of_char '0'
    in
    assert (d >= 0 && d < base);
    res := Z.add (Z.mul (Z.of_uint base) !res) (Z.of_uint d)
  done;
  !res


let checkFloatOverflow f typ =
  match f with
  | Fappli_IEEE.B754_finite _ -> ()
  | Fappli_IEEE.B754_zero _ ->
      warning Cerrors.Literal_range "magnitude of floating-point constant too small for type '%s'"  typ
  | Fappli_IEEE.B754_infinity _ ->
      warning Cerrors.Literal_range "magnitude of floating-point constant too large for type '%s'"  typ
  | Fappli_IEEE.B754_nan _ ->
      warning Cerrors.Literal_range "floating-point converts converts to 'NaN'"

let convertFloat f kind =
  let mant = z_of_str f.C.hex (f.C.intPart ^ f.C.fracPart) 0 in
  match mant with
    | Z.Z0 ->
      begin match kind with
      | FFloat ->
	  Ctyping.econst_single (Float.to_single Float.zero)
      | FDouble | FLongDouble ->
	  Ctyping.econst_float Float.zero
      end
    | Z.Zpos mant ->

      let sgExp = match f.C.exp.[0] with '+' | '-' -> true | _ -> false in
      let exp = z_of_str false f.C.exp (if sgExp then 1 else 0) in
      let exp = if f.C.exp.[0] = '-' then Z.neg exp else exp in
      let shift_exp =
	(if f.C.hex then 4 else 1) * String.length f.C.fracPart in
      let exp = Z.sub exp (Z.of_uint shift_exp) in

      let base = P.of_int (if f.C.hex then 2 else 10) in

      begin match kind with
      | FFloat ->
	  let f = Float32.from_parsed base mant exp in
          checkFloatOverflow f "float";
          Ctyping.econst_single f
      | FDouble | FLongDouble ->
	  let f = Float.from_parsed base mant exp in
          checkFloatOverflow f "double";
          Ctyping.econst_float f
      end

    | Z.Zneg _ -> assert false

(** Expressions *)

let ezero = Eval(Vint(coqint_of_camlint 0l), type_int32s)

let ewrap = function
  | Errors.OK e -> e
  | Errors.Error msg ->
      error ("retyping error: " ^  string_of_errmsg msg); ezero

let rec convertExpr env e =
  match e.edesc with
  | C.EVar _
  | C.EUnop((C.Oderef|C.Odot _|C.Oarrow _), _)
  | C.EBinop(C.Oindex, _, _, _) ->
      let l = convertLvalue env e in
      ewrap (Ctyping.evalof l)

  | C.EConst(C.CInt(i, k, _)) ->
      let sg = if Cutil.is_signed_ikind k then Signed else Unsigned in
      if k = ILongLong || k = IULongLong
      then Ctyping.econst_long (coqint_of_camlint64 i) sg
      else Ctyping.econst_int (convertInt i) sg
  | C.EConst(C.CFloat(f, k)) ->
      if k = C.FLongDouble && not !Clflags.option_flongdouble then
        unsupported "'long double' floating-point constant";
      convertFloat f k
  | C.EConst(C.CStr s) ->
      let ty = typeStringLiteral s in
      Evalof(Evar(name_for_string_literal s, ty), ty)
  | C.EConst(C.CWStr s) ->
      let ty = typeWideStringLiteral s in
      Evalof(Evar(name_for_wide_string_literal s, ty), ty)
  | C.EConst(C.CEnum(id, i)) ->
      Ctyping.econst_int (convertInt i) Signed
  | C.ESizeof ty1 ->
      Ctyping.esizeof (convertTyp env ty1)
  | C.EAlignof ty1 ->
      Ctyping.ealignof (convertTyp env ty1)

  | C.EUnop(C.Ominus, e1) ->
      ewrap (Ctyping.eunop Oneg (convertExpr env e1))
  | C.EUnop(C.Oplus, e1) ->
      convertExpr env e1
  | C.EUnop(C.Olognot, e1) ->
      ewrap (Ctyping.eunop Onotbool (convertExpr env e1))
  | C.EUnop(C.Onot, e1) ->
      ewrap (Ctyping.eunop Onotint (convertExpr env e1))
  | C.EUnop(C.Oaddrof, e1) ->
      ewrap (Ctyping.eaddrof (convertLvalue env e1))
  | C.EUnop(C.Opreincr, e1) ->
      ewrap (Ctyping.epreincr (convertLvalue env e1))
  | C.EUnop(C.Opredecr, e1) ->
      ewrap (Ctyping.epredecr (convertLvalue env e1))
  | C.EUnop(C.Opostincr, e1) ->
      ewrap (Ctyping.epostincr (convertLvalue env e1))
  | C.EUnop(C.Opostdecr, e1) ->
      ewrap (Ctyping.epostdecr (convertLvalue env e1))

  | C.EBinop((C.Oadd|C.Osub|C.Omul|C.Odiv|C.Omod|C.Oand|C.Oor|C.Oxor|
              C.Oshl|C.Oshr|C.Oeq|C.One|C.Olt|C.Ogt|C.Ole|C.Oge) as op,
             e1, e2, tyres) ->
      let op' =
        match op with
        | C.Oadd -> Cop.Oadd
        | C.Osub -> Cop.Osub
        | C.Omul -> Cop.Omul
        | C.Odiv -> Cop.Odiv
        | C.Omod -> Cop.Omod
        | C.Oand -> Cop.Oand
        | C.Oor  -> Cop.Oor
        | C.Oxor -> Cop.Oxor
        | C.Oshl -> Cop.Oshl
        | C.Oshr -> Cop.Oshr
        | C.Oeq  -> Cop.Oeq
        | C.One  -> Cop.One
        | C.Olt  -> Cop.Olt
        | C.Ogt  -> Cop.Ogt
        | C.Ole  -> Cop.Ole
        | C.Oge  -> Cop.Oge
        | _ -> assert false in
      ewrap (Ctyping.ebinop op' (convertExpr env e1) (convertExpr env e2))
  | C.EBinop(C.Oassign, e1, e2, _) ->
      let e1' = convertLvalue env e1 in
      let e2' = convertExpr env e2 in
      if Cutil.is_composite_type env e1.etyp
      && List.mem AVolatile (Cutil.attributes_of_type env e1.etyp) then
        warning Cerrors.Unnamed "assignment to a lvalue of volatile composite type";
      ewrap (Ctyping.eassign e1' e2')
  | C.EBinop((C.Oadd_assign|C.Osub_assign|C.Omul_assign|C.Odiv_assign|
              C.Omod_assign|C.Oand_assign|C.Oor_assign|C.Oxor_assign|
              C.Oshl_assign|C.Oshr_assign) as op,
             e1, e2, tyres) ->
      let op' =
        match op with
        | C.Oadd_assign -> Cop.Oadd
        | C.Osub_assign -> Cop.Osub
        | C.Omul_assign -> Cop.Omul
        | C.Odiv_assign -> Cop.Odiv
        | C.Omod_assign -> Cop.Omod
        | C.Oand_assign -> Cop.Oand
        | C.Oor_assign  -> Cop.Oor
        | C.Oxor_assign -> Cop.Oxor
        | C.Oshl_assign -> Cop.Oshl
        | C.Oshr_assign -> Cop.Oshr
        | _ -> assert false in
      let e1' = convertLvalue env e1 in
      let e2' = convertExpr env e2 in
      ewrap (Ctyping.eassignop op' e1' e2')
  | C.EBinop(C.Ocomma, e1, e2, _) ->
      ewrap (Ctyping.ecomma (convertExpr env e1) (convertExpr env e2))
  | C.EBinop(C.Ologand, e1, e2, _) ->
      ewrap (Ctyping.eseqand (convertExpr env e1) (convertExpr env e2))
  | C.EBinop(C.Ologor, e1, e2, _) ->
      ewrap (Ctyping.eseqor (convertExpr env e1) (convertExpr env e2))

  | C.EConditional(e1, e2, e3) ->
      ewrap (Ctyping.econdition (convertExpr env e1)
                                (convertExpr env e2) (convertExpr env e3))
  | C.ECast(ty1, e1) ->
      ewrap (Ctyping.ecast (convertTyp env ty1) (convertExpr env e1))
  | C.ECompound(ty1, ie) ->
      unsupported "compound literals"; ezero

  | C.ECall({edesc = C.EVar {name = "__builtin_debug"}}, args) ->
      let (kind, args1) =
        match args with
<<<<<<< HEAD
        | {edesc = C.EConst(CInt(n,_,_))} :: args1 -> (n, args1)
        | _ -> error "argument 1 of '__builtin_debug' must be constant"; (0L, args) in
=======
        | {edesc = C.EConst(CInt(n,_,_))} :: args1 when n > 0L ->
              (n, args1)
        | _ -> error "ill_formed __builtin_debug"; (1L, args) in
>>>>>>> 477f73ef
      let (text, args2) =
        match args1 with
        | {edesc = C.EConst(CStr(txt))} :: args2 -> (txt, args2)
        | {edesc = C.EVar id} :: args2 -> (id.name, args2)
        | _ -> error "argument 2 of '__builtin_debug' must be either a string or variable"; ("", args1) in
      let targs2 = convertTypArgs env [] args2 in
      Ebuiltin(
        EF_debug(P.of_int64 kind, intern_string text,
                 typlist_of_typelist targs2),
        targs2, convertExprList env args2, convertTyp env e.etyp)

  | C.ECall({edesc = C.EVar {name = "__builtin_annot"}}, args) ->
      begin match args with
      | {edesc = C.EConst(CStr txt)} :: args1 ->
          let targs1 = convertTypArgs env [] args1 in
          Ebuiltin(
            EF_annot(coqstring_of_camlstring txt, typlist_of_typelist targs1),
            targs1, convertExprList env args1, convertTyp env e.etyp)
      | _ ->
          error "argument 1 of '__builtin_annot' must be a string";
          ezero
      end

  | C.ECall({edesc = C.EVar {name = "__builtin_annot_intval"}}, args) ->
      begin match args with
      | [ {edesc = C.EConst(CStr txt)}; arg ] ->
          let targ = convertTyp env
                         (Cutil.default_argument_conversion env arg.etyp) in
          Ebuiltin(EF_annot_val(coqstring_of_camlstring txt, typ_of_type targ),
                   Tcons(targ, Tnil), convertExprList env [arg],
                   convertTyp env e.etyp)
      | _ ->
          error "argument 1 of '__builtin_annot_intval' must be a string";
          ezero
      end

 | C.ECall({edesc = C.EVar {name = "__builtin_memcpy_aligned"}}, args) ->
      make_builtin_memcpy (convertExprList env args)

  | C.ECall({edesc = C.EVar {name = "__builtin_fabs"}}, [arg]) ->
      ewrap (Ctyping.eunop Oabsfloat (convertExpr env arg))

  | C.ECall({edesc = C.EVar {name = "__builtin_va_start"}} as fn, [arg]) ->
      Ecall(convertExpr env fn,
            Econs(va_list_ptr(convertExpr env arg), Enil),
            convertTyp env e.etyp)

  | C.ECall({edesc = C.EVar {name = "__builtin_va_arg"}}, [arg1; arg2]) ->
      make_builtin_va_arg env (convertTyp env e.etyp) (convertExpr env arg1)

  | C.ECall({edesc = C.EVar {name = "__builtin_va_end"}}, _) ->
      Ecast (ezero, Tvoid)

  | C.ECall({edesc = C.EVar {name = "__builtin_va_copy"}}, [arg1; arg2]) ->
      let dst = convertExpr env arg1 in
      let src = convertExpr env arg2 in
      Ebuiltin(EF_memcpy(Z.of_uint CBuiltins.size_va_list, Z.of_uint 4),
               Tcons(Tpointer(Tvoid, noattr),
                 Tcons(Tpointer(Tvoid, noattr), Tnil)),
               Econs(va_list_ptr dst, Econs(va_list_ptr src, Enil)),
               Tvoid)

  | C.ECall({edesc = C.EVar {name = "printf"}}, args)
    when !Clflags.option_interp ->
      let targs = convertTypArgs env [] args
      and tres = convertTyp env e.etyp in
      let sg =
        signature_of_type targs tres
           {cc_vararg = true; cc_unproto = false; cc_structret = false} in
      Ebuiltin(EF_external(coqstring_of_camlstring "printf", sg),
               targs, convertExprList env args, tres)

  | C.ECall(fn, args) ->
      begin match projFunType env fn.etyp with
      | None ->
          error "wrong type for function part of a call"
      | Some(tres, targs, va) ->
          checkFunctionType env tres targs;
          if targs = None && not !Clflags.option_funprototyped then
            unsupported "call to unprototyped function (consider adding option [-funprototyped])";
          if va && not !Clflags.option_fvararg_calls then
            unsupported "call to variable-argument function (consider adding option [-fvararg-calls])"
      end;
      ewrap (Ctyping.ecall (convertExpr env fn) (convertExprList env args))

and convertLvalue env e =
  match e.edesc with
  | C.EVar id ->
      Evar(intern_string id.name, convertTyp env e.etyp)
  | C.EUnop(C.Oderef, e1) ->
      ewrap (Ctyping.ederef (convertExpr env e1))
  | C.EUnop(C.Odot id, e1) ->
      ewrap (Ctyping.efield !comp_env (convertExpr env e1) (intern_string id))
  | C.EUnop(C.Oarrow id, e1) ->
      let e1' = convertExpr env e1 in
      let e2' = ewrap (Ctyping.ederef e1') in
      let e3' = ewrap (Ctyping.evalof e2') in
      ewrap (Ctyping.efield !comp_env e3' (intern_string id))
  | C.EBinop(C.Oindex, e1, e2, _) ->
      let e1' = convertExpr env e1 and e2' = convertExpr env e2 in
      let e3' = ewrap (Ctyping.ebinop Oadd e1' e2') in
      ewrap (Ctyping.ederef e3')
  | _ ->
      error "illegal lvalue"; ezero

and convertExprList env el =
  match el with
  | [] -> Enil
  | e1 :: el' -> Econs(convertExpr env e1, convertExprList env el')

(* Extended assembly *)

let convertAsm loc env txt outputs inputs clobber =
  let (txt', output', inputs') =
    ExtendedAsm.transf_asm loc env txt outputs inputs clobber in
  let clobber' =
    List.map (fun s -> coqstring_uppercase_ascii_of_camlstring s) clobber in
  let ty_res =
    match output' with None -> TVoid [] | Some e -> e.etyp in
  (* Build the Ebuiltin expression *)
  let e =
    let tinputs = convertTypArgs env [] inputs' in
    let toutput = convertTyp env ty_res in
    Ebuiltin(EF_inline_asm(coqstring_of_camlstring txt',
                           signature_of_type tinputs toutput cc_default,
                           clobber'),
             tinputs,
             convertExprList env inputs',
             convertTyp env ty_res) in
  (* Add an assignment to the output, if any *)
  match output' with
  | None -> e
  | Some lhs -> Eassign (convertLvalue env lhs, e, typeof e)

(* Separate the cases of a switch statement body *)

type switchlabel =
  | Case of C.exp
  | Default

type switchbody =
  | Label of switchlabel
  | Stmt of C.stmt

let rec flattenSwitch = function
  | {sdesc = C.Sseq(s1, s2)} ->
      flattenSwitch s1 @ flattenSwitch s2
  | {sdesc = C.Slabeled(C.Scase e, s1)} ->
      Label(Case e) :: flattenSwitch s1
  | {sdesc = C.Slabeled(C.Sdefault, s1)} ->
      Label Default :: flattenSwitch s1
  | {sdesc = C.Slabeled(C.Slabel lbl, s1); sloc = loc} ->
      Stmt {sdesc = C.Slabeled(C.Slabel lbl, Cutil.sskip); sloc = loc}
      :: flattenSwitch s1
  | s ->
      [Stmt s]

let rec groupSwitch = function
  | [] ->
      (Cutil.sskip, [])
  | Label case :: rem ->
      let (fst, cases) = groupSwitch rem in
      (Cutil.sskip, (case, fst) :: cases)
  | Stmt s :: rem ->
      let (fst, cases) = groupSwitch rem in
      (Cutil.sseq s.sloc s fst, cases)

(* Test whether the statement contains case and give an *)
let rec contains_case s =
  match s.sdesc with
  | C.Sskip
  | C.Sdo _
  | C.Sbreak
  | C.Scontinue
  | C.Sswitch _ (* Stop at a switch *)
  | C.Sgoto _
  | C.Sreturn _
  | C.Sdecl _
  | C.Sasm _ ->  ()
  | C.Sseq (s1,s2)
  | C.Sif(_,s1,s2) -> contains_case s1; contains_case s2
  | C.Swhile (_,s1)
  | C.Sdowhile (s1,_) -> contains_case s1
  | C.Sfor (s1,e,s2,s3) ->  contains_case s1; contains_case s2; contains_case s3
  | C.Slabeled(C.Scase _, _) ->
      unsupported "'case' statement not in switch statement"
  | C.Slabeled(_,s) -> contains_case s
  | C.Sblock b -> List.iter contains_case b

(** Annotations for line numbers *)

(** Statements *)

let swrap = function
  | Errors.OK s -> s
  | Errors.Error msg ->
      error ("retyping error: " ^  string_of_errmsg msg); Csyntax.Sskip

let rec convertStmt env s =
  updateLoc s.sloc;
  match s.sdesc with
  | C.Sskip ->
      Csyntax.Sskip
  | C.Sdo e ->
      swrap (Ctyping.sdo (convertExpr env e))
  | C.Sseq(s1, s2) ->
      let s1' = convertStmt env s1 in
      let s2' = convertStmt env s2 in
      Ssequence(s1', s2')
  | C.Sif(e, s1, s2) ->
      let te = convertExpr env e in
      swrap (Ctyping.sifthenelse te (convertStmt env s1) (convertStmt env s2))
  | C.Swhile(e, s1) ->
      let te = convertExpr env e in
      swrap (Ctyping.swhile te (convertStmt env s1))
  | C.Sdowhile(s1, e) ->
      let te = convertExpr env e in
      swrap (Ctyping.sdowhile te (convertStmt env s1))
  | C.Sfor(s1, e, s2, s3) ->
      let te = convertExpr env e in
      swrap (Ctyping.sfor
                  (convertStmt env s1) te
                  (convertStmt env s2) (convertStmt env s3))
  | C.Sbreak ->
      Sbreak
  | C.Scontinue ->
      Scontinue
  | C.Sswitch(e, s1) ->
      let (init, cases) = groupSwitch (flattenSwitch s1) in
      let rec init_debug s =
        match s.sdesc with
        | Sseq (a,b) -> init_debug a && init_debug b
        | C.Sskip -> true
        | _ -> Cutil.is_debug_stmt s in
      if init.sdesc <> C.Sskip && not (init_debug init) then
        begin
          warning Cerrors.Unnamed "ignored code at beginning of 'switch'";
          contains_case init
        end;
      let te = convertExpr env e in
      swrap (Ctyping.sswitch te
               (convertSwitch env (is_longlong env e.etyp) cases))
  | C.Slabeled(C.Slabel lbl, s1) ->
      Slabel(intern_string lbl, convertStmt env s1)
  | C.Slabeled(C.Scase _, _) ->
      unsupported "'case' statement not in switch statement"; Sskip
  | C.Slabeled(C.Sdefault, _) ->
      unsupported "'default' statement not in switch statement"; Sskip
  | C.Sgoto lbl ->
      Sgoto(intern_string lbl)
  | C.Sreturn None ->
      Sreturn None
  | C.Sreturn(Some e) ->
      Sreturn(Some(convertExpr env e))
  | C.Sblock _ ->
      unsupported "nested blocks"; Sskip
  | C.Sdecl _ ->
      unsupported "inner declarations"; Sskip
  | C.Sasm(attrs, txt, outputs, inputs, clobber) ->
      if not !Clflags.option_finline_asm then
        unsupported "inline 'asm' statement (consider adding option [-finline-asm])";
      Sdo (convertAsm s.sloc env txt outputs inputs clobber)

and convertSwitch env is_64 = function
  | [] ->
      LSnil
  | (lbl, s) :: rem ->
      updateLoc s.sloc;
      let lbl' =
        match lbl with
        | Default ->
            None
        | Case e ->
            match Ceval.integer_expr env e with
            | None -> unsupported "expression is not an integer constant expression";
                      None
            | Some v -> Some (if is_64
                              then Z.of_uint64 v
                              else Z.of_uint32 (Int64.to_int32 v))
      in
      LScons(lbl', convertStmt env s, convertSwitch env is_64 rem)

(** Function definitions *)

let convertFundef loc env fd =
  checkFunctionType env fd.fd_ret (Some fd.fd_params);
  if fd.fd_vararg && not !Clflags.option_fvararg_calls then
    unsupported "variable-argument function (consider adding option [-fvararg-calls])";
  let ret =
    convertTyp env fd.fd_ret in
  let params =
    List.map
      (fun (id, ty) ->
        let id' = intern_string id.name in
        Debug.atom_parameter fd.fd_name id id';
        (id', convertTyp env ty))
      fd.fd_params in
  let vars =
    List.map
      (fun (sto, id, ty, init) ->
        if sto = Storage_extern || sto = Storage_static then
          unsupported "'static' or 'extern' local variable";
        if init <> None then
          unsupported "initialized local variable";
        let id' = intern_string id.name in
        Debug.atom_local_variable id id';
        (id', convertTyp env ty))
      fd.fd_locals in
  let body' = convertStmt env fd.fd_body in
  let id' = intern_string fd.fd_name.name in
  Debug.atom_global fd.fd_name id';
  Hashtbl.add decl_atom id'
    { a_storage = fd.fd_storage;
      a_alignment = None;
      a_sections = Sections.for_function env id' fd.fd_ret;
      a_access = Sections.Access_default;
      a_inline = fd.fd_inline && not fd.fd_vararg;  (* PR#15 *)
      a_loc = loc };
  (id', Gfun(Ctypes.Internal
          {fn_return = ret;
           fn_callconv = convertCallconv fd.fd_vararg false fd.fd_attrib;
           fn_params = params;
           fn_vars = vars;
           fn_body = body'}))

(** External function declaration *)

let re_builtin = Str.regexp "__builtin_"
let re_runtime = Str.regexp "__i64_"

let convertFundecl env (sto, id, ty, optinit) =
  let (args, res, cconv) =
    match convertTyp env ty with
    | Tfunction(args, res, cconv) -> (args, res, cconv)
    | _ -> assert false in
  let id' = intern_string id.name in
  let id'' = coqstring_of_camlstring id.name in
  let sg = signature_of_type args res cconv in
  let ef =
    if id.name = "malloc" then EF_malloc else
    if id.name = "free" then EF_free else
    if Str.string_match re_runtime id.name 0 then EF_runtime(id'', sg) else
    if Str.string_match re_builtin id.name 0
    && List.mem_assoc id.name builtins.functions
    then EF_builtin(id'', sg)
    else EF_external(id'', sg) in
  (id', Gfun(Ctypes.External(ef, args, res, cconv)))

(** Initializers *)

let rec convertInit env init =
  match init with
  | C.Init_single e ->
      Initializers.Init_single (convertExpr env e)
  | C.Init_array il ->
      Initializers.Init_array (convertInitList env (List.rev il) Init_nil)
  | C.Init_struct(_, flds) ->
      Initializers.Init_struct (convertInitList env (List.rev_map snd flds) Init_nil)
  | C.Init_union(_, fld, i) ->
      Initializers.Init_union (intern_string fld.fld_name, convertInit env i)

and convertInitList env il accu =
  match il with
  | [] -> accu
  | i :: il' -> convertInitList env il' (Init_cons(convertInit env i, accu))

let convertInitializer env ty i =
  match Initializers.transl_init
               !comp_env (convertTyp env ty) (convertInit env i)
  with
  | Errors.OK init -> init
  | Errors.Error msg ->
      error (sprintf "initializer element is not a compile-time constant (%s)"
                     (string_of_errmsg msg)); []

(** Global variable *)

let convertGlobvar loc env (sto, id, ty, optinit) =
  let id' = intern_string id.name in
  Debug.atom_global id id';
  let ty' = convertTyp env ty in
  let sz = Ctypes.sizeof !comp_env ty' in
  let al = Ctypes.alignof !comp_env ty' in
  let attr = Cutil.attributes_of_type env ty in
  let init' =
    match optinit with
    | None ->
        if sto = C.Storage_extern then [] else [Init_space sz]
    | Some i ->
        convertInitializer env ty i in
  let (section, access) =
    Sections.for_variable env id' ty (optinit <> None) in
  if Z.gt sz (Z.of_uint64 0xFFFF_FFFFL) then
    error (sprintf "'%s' is too big (%s bytes)"
                   id.name (Z.to_string sz));
  if sto <> C.Storage_extern && Cutil.incomplete_type env ty then
    error (sprintf "'%s' has incomplete type" id.name);
  Hashtbl.add decl_atom id'
    { a_storage = sto;
      a_alignment = Some (Z.to_int al);
      a_sections = [section];
      a_access = access;
      a_inline = false;
      a_loc = loc };
  let volatile = List.mem C.AVolatile attr in
  let readonly = List.mem C.AConst attr && not volatile in
  (id', Gvar {gvar_info = ty'; gvar_init = init';
              gvar_readonly = readonly; gvar_volatile = volatile})

(** Convert a list of global declarations.
  Result is a list of CompCert C global declarations (functions +
  variables). *)

let rec convertGlobdecls env res gl =
  match gl with
  | [] -> List.rev res
  | g :: gl' ->
      updateLoc g.gloc;
      match g.gdesc with
      | C.Gdecl((sto, id, ty, optinit) as d) ->
          (* Functions become external declarations.
             Other types become variable declarations. *)
          begin match Cutil.unroll env ty with
          | TFun(tres, targs, va, a) ->
              if targs = None then
                warning Cerrors.Unnamed "'%s' is declared without a function prototype" id.name;
              convertGlobdecls env (convertFundecl env d :: res) gl'
          | _ ->
              convertGlobdecls env (convertGlobvar g.gloc env d :: res) gl'
          end
      | C.Gfundef fd ->
          convertGlobdecls env (convertFundef g.gloc env fd :: res) gl'
      | C.Gcompositedecl _ | C.Gcompositedef _ | C.Gtypedef _ | C.Genumdef _ ->
          (* Composites are treated in a separate pass,
             typedefs are unrolled, and enum tags are folded.
             So we just skip their declarations. *)
          convertGlobdecls env res gl'
      | C.Gpragma s ->
          if not (!process_pragma_hook s) then
            warning Cerrors.Unknown_pragmas "unknown pragma ignored";
          convertGlobdecls env res gl'

(** Convert struct and union declarations.
    Result is a list of CompCert C composite declarations. *)

let rec convertCompositedefs env res gl =
  match gl with
  | [] -> List.rev res
  | g :: gl' ->
      updateLoc g.gloc;
      match g.gdesc with
      | C.Gcompositedef(su, id, a, m) ->
          convertCompositedefs env
             (convertCompositedef env su id a m :: res) gl'
      | _ ->
          convertCompositedefs env res gl'

(** Build environment of typedefs, structs, unions and enums *)

let rec translEnv env = function
  | [] -> env
  | g :: gl ->
      let env' =
        match g.gdesc with
        | C.Gcompositedecl(su, id, attr) ->
            Env.add_composite env id (Cutil.composite_info_decl su attr)
        | C.Gcompositedef(su, id, attr, fld) ->
            Env.add_composite env id (Cutil.composite_info_def env su attr fld)
        | C.Gtypedef(id, ty) ->
            Env.add_typedef env id ty
        | C.Genumdef(id, attr, members) ->
            Env.add_enum env id {ei_members = members; ei_attr = attr}
        | _ ->
            env in
      translEnv env' gl

(** Eliminate multiple declarations of globals. *)

module IdentSet = Set.Make(struct type t = C.ident let compare = compare end)

let cleanupGlobals p =

  (* First pass: determine what is defined *)
  let strong = ref IdentSet.empty (* def functions or variables with inits *)
  and weak = ref IdentSet.empty (* variables without inits *)
  and extern = ref IdentSet.empty in (* extern decls *)
  let classify_def g =
        updateLoc g.gloc;
    match g.gdesc with
    | C.Gfundef fd ->
        if IdentSet.mem fd.fd_name !strong then
          error ("multiple definitions of " ^ fd.fd_name.name);
        strong := IdentSet.add fd.fd_name !strong
    | C.Gdecl(Storage_extern, id, ty, init) ->
        extern := IdentSet.add id !extern
    | C.Gdecl(sto, id, ty, Some i) ->
        if IdentSet.mem id !strong then
          error ("multiple definitions of " ^ id.name);
        strong := IdentSet.add id !strong
    | C.Gdecl(sto, id, ty, None) ->
        weak := IdentSet.add id !weak
    | _ -> () in
  List.iter classify_def p;

  (* Second pass: keep "best" definition for each identifier *)
  let rec clean defs accu = function
    | [] -> accu
    | g :: gl ->
        updateLoc g.gloc;
        match g.gdesc with
        | C.Gdecl(sto, id, ty, init) ->
            let better_def_exists =
              if sto = Storage_extern then
                IdentSet.mem id !strong || IdentSet.mem id !weak
              else if init = None then
                IdentSet.mem id !strong
              else
                false in
            if IdentSet.mem id defs || better_def_exists
            then clean defs accu gl
            else clean (IdentSet.add id defs) (g :: accu) gl
        | C.Gfundef fd ->
            clean (IdentSet.add fd.fd_name defs) (g :: accu) gl
        | _ ->
            clean defs (g :: accu) gl
  in clean IdentSet.empty [] (List.rev p)

(** Extract the list of public (non-static) names *)

let public_globals gl =
  List.fold_left
    (fun accu (id, g) -> if atom_is_static id then accu else id :: accu)
    [] gl

(** Convert a [C.program] into a [Csyntax.program] *)

let convertProgram p =
  Cerrors.reset();
  stringNum := 0;
  Hashtbl.clear decl_atom;
  Hashtbl.clear stringTable;
  Hashtbl.clear wstringTable;
  let p = cleanupGlobals (Builtins.declarations() @ p) in
  try
    let env = translEnv Env.empty p in
    let typs = convertCompositedefs env [] p in
    match build_composite_env typs with
    | Errors.Error msg ->
        error (sprintf "incorrect struct or union definition: %s"
                       (string_of_errmsg msg));
        None
    | Errors.OK ce ->
        comp_env := ce;
        let gl1 = convertGlobdecls env [] p in
        let gl2 = globals_for_strings gl1 in
        comp_env := Maps.PTree.empty;
        let p' =
          { prog_defs = gl2;
            prog_public = public_globals gl2;
            prog_main = intern_string "main";
            prog_types = typs;
            prog_comp_env = ce } in
        if Cerrors.check_errors () then None else Some p'
  with Env.Error msg ->
    error (Env.error_message msg); None<|MERGE_RESOLUTION|>--- conflicted
+++ resolved
@@ -757,14 +757,8 @@
   | C.ECall({edesc = C.EVar {name = "__builtin_debug"}}, args) ->
       let (kind, args1) =
         match args with
-<<<<<<< HEAD
         | {edesc = C.EConst(CInt(n,_,_))} :: args1 -> (n, args1)
-        | _ -> error "argument 1 of '__builtin_debug' must be constant"; (0L, args) in
-=======
-        | {edesc = C.EConst(CInt(n,_,_))} :: args1 when n > 0L ->
-              (n, args1)
-        | _ -> error "ill_formed __builtin_debug"; (1L, args) in
->>>>>>> 477f73ef
+        | _ -> error "argument 1 of '__builtin_debug' must be constant"; (1L, args) in
       let (text, args2) =
         match args1 with
         | {edesc = C.EConst(CStr(txt))} :: args2 -> (txt, args2)
